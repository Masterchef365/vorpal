--- conflicted
+++ resolved
@@ -1,11 +1,7 @@
 use egui::{
     self,
     epaint::{ColorImage, ImageData, ImageDelta, TextureId},
-<<<<<<< HEAD
-    vec2, TextureOptions, Ui, Vec2,
-=======
     TextureOptions, Ui, vec2, Vec2, Image, Sense,
->>>>>>> f1713d18
 };
 use vorpal_core::ndarray;
 
