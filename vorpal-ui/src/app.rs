use std::{
    collections::HashMap,
    path::{Path, PathBuf},
    time::Instant,
};

use eframe::egui::{self};
use ndarray::*;
use vorpal_core::{ndarray, ExternInputId, ExternParameters, Value};

use vorpal_ui::wasmtime_integration::{NodeGraphs, VorpalWasmtime};
use vorpal_widgets::{
    image_view::{array_to_imagedata, ImageViewWidget},
    node_editor::NodeGraphWidget,
};

type FuncName = String;

// ========= First, define your user data types =============
#[cfg_attr(feature = "persistence", derive(serde::Serialize, serde::Deserialize))]
pub struct SaveState {
    user_wasm_path: Option<PathBuf>,
    functions: Vec<(FuncName, NodeGraphWidget)>,
    selected_function: usize,
}

pub struct VorpalApp {
    //use_wasm: bool,
    saved: SaveState,
    image: ImageViewWidget,

    image_data: NdArray<f32>,

    time: Instant,

    autosave_timer: Instant,
    engine: Option<VorpalWasmtime>,
}

const AUTOSAVE_INTERVAL_SECS: f32 = 30.0;

fn default_inputs() -> ExternParameters {
    let inputs = [
        (
            ExternInputId::new(vorpal_ui::TIME_KEY.to_string()),
            Value::Scalar(0.1),
        ),
        (
            ExternInputId::new(vorpal_ui::POS_KEY.to_string()),
            Value::Vec2([0.; 2]),
        ),
        (
            ExternInputId::new(vorpal_ui::RESOLUTION_KEY.to_string()),
            Value::Vec2([1.; 2]),
<<<<<<< HEAD
        ),
    ]
    .into_iter()
    .collect();
    ExternParameters {
        inputs,
        samplers: Default::default(),
    }
}

impl Default for SaveState {
    fn default() -> Self {
        let nodes = NodeGraphWidget::new(default_inputs());
=======
        );
        nodes.context_mut().insert_input(
            &ExternInputId::new(vorpal_ui::CURSOR_KEY.to_string()),
            Value::Vec2([-1.; 2]),
        );
>>>>>>> f1713d18
        Self {
            user_wasm_path: Some("target/wasm32-unknown-unknown/release/vorpal_image.wasm".into()),
            functions: [("kernel".to_string(), nodes)].into_iter().collect(),
            selected_function: 0,
        }
    }
}

impl Default for VorpalApp {
    fn default() -> Self {
        Self {
            saved: Default::default(),
            engine: None,
            time: Instant::now(),
            autosave_timer: Instant::now(),
            image: Default::default(),
            image_data: NdArray::zeros(vec![100, 100, 4]),
        }
    }
}

#[cfg(feature = "persistence")]
const PERSISTENCE_KEY: &str = "egui_node_graph";

#[cfg(feature = "persistence")]
impl VorpalApp {
    /// If the persistence feature is enabled, Called once before the first frame.
    /// Load previous app state (if any).
    pub fn new(cc: &eframe::CreationContext<'_>) -> Self {
        let state: SaveState = cc
            .storage
            .and_then(|storage| eframe::get_value(storage, PERSISTENCE_KEY))
            .unwrap_or_default();

        let mut inst = Self::default();

        inst.saved = state;

        inst
    }
}

impl eframe::App for VorpalApp {
    #[cfg(feature = "persistence")]
    /// If the persistence function is enabled,
    /// Called by the frame work to save state before shutdown.
    fn save(&mut self, storage: &mut dyn eframe::Storage) {
        eframe::set_value(storage, PERSISTENCE_KEY, &self.saved);
    }

    /// Called each time the UI needs repainting, which may be many times per second.
    /// Put your widgets into a `SidePanel`, `TopPanel`, `CentralPanel`, `Window` or `Area`.
    fn update(&mut self, ctx: &egui::Context, frame: &mut eframe::Frame) {
        // Load wasm file if unloaded
        if self.engine.is_none() {
            if let Some(path) = &self.saved.user_wasm_path {
                match VorpalWasmtime::new(path.clone()) {
                    Ok(engine) => self.engine = Some(engine),
                    Err(e) => {
                        eprintln!("Failed to load wasmtime {:?}", e);
                        self.saved.user_wasm_path = None;
                    }
                }
            }
        }

        // Autosave
        if self.autosave_timer.elapsed().as_secs_f32() > AUTOSAVE_INTERVAL_SECS {
            self.autosave_timer = Instant::now();

            if let Some(storage) = frame.storage_mut() {
                self.save(storage);
                storage.flush();
                eprintln!("Autosave successful");
            }
        }

        ctx.request_repaint();

        let width = self.image_data.shape()[0];
        let height = self.image_data.shape()[1];

        self.saved.selected_fn_widget().context_mut().insert_input(
            &ExternInputId::new(vorpal_ui::RESOLUTION_KEY.into()),
            Value::Vec2([width as f32, height as f32]),
        );

        // Paint image using native backend
        //if let Ok(Some(node)) = self.saved.nodes.extract_active_node() {
        let nodes: NodeGraphs = self
            .saved
            .functions
            .iter_mut()
            .map(|(name, widget)| (name.clone(), widget.extract_output_node()))
            .collect();

        if let Some(engine) = self.engine.as_mut() {
            match engine.eval_image(&nodes, self.saved.selected_fn_widget().context()) {
                Ok(image_data) => {
                    self.image_data.data_mut().copy_from_slice(&image_data);
                }
                Err(e) => {
                    eprintln!("Error failed to eval {:#}", e);
                    self.image_data
                        .data_mut()
                        .iter_mut()
                        .zip([1., 0., 0., 0.].into_iter().cycle())
                        .for_each(|(o, i)| *o = i);
                }
            }
        }

        /*
        for i in 0..width {
            for j in 0..height {
                self.saved.selected_fn_widget().context_mut().insert_input(
                    &ExternInputId::new(vorpal_ui::POS_KEY.into()),
                    Value::Vec2([i as f32, j as f32]),
                );

                let Ok(Value::Vec4(result)) = evaluate_node(&node, self.saved.selected_fn_widget().context())
                else {
                    panic!("Failed to eval node");
                };

                for (k, component) in result.into_iter().enumerate() {
                    self.image_data[[j, i, k]] = component;
                }
            }
        }
        */

        self.image
            .set_image("my image".into(), ctx, array_to_imagedata(&self.image_data));

        self.saved.selected_fn_widget().context_mut().insert_input(
            &ExternInputId::new(vorpal_ui::TIME_KEY.to_string()),
            Value::Scalar(self.time.elapsed().as_secs_f32()),
        );

        egui::TopBottomPanel::top("top").show(ctx, |ui| {
            egui::menu::bar(ui, |ui| {
                egui::widgets::global_dark_light_mode_switch(ui);
                ui.menu_button("File", |ui| {
                    if ui.button("Save .wat (compiled wasm module text)").clicked() {
                        self.save_wat_file();
                    }
                    if ui.button("Save .vor (nodes)").clicked() {
                        self.save_vor_file();
                    }
                    if ui.button("Load .vor (nodes)").clicked() {
                        self.load_vor_file();
                    }
                    if ui.button("Load .wasm (user code)").clicked() {
                        self.load_user_wasm_file();
                    }
                    if ui.button("Load defaults").clicked() {
                        *self = Self::default();
                    }
                });

                let filename_text = match self.saved.user_wasm_path.as_ref() {
                    Some(text) => text.to_str().unwrap().to_string(),
                    None => "No WASM file loaded.".to_string(),
                };
                ui.label(filename_text);
                //ui.menu_button(filename_text, |_| ());
            });
        });
        egui::SidePanel::left("nodes").show(ctx, |ui| {
            self.saved.selected_fn_widget().show(ui);
        });
        egui::SidePanel::right("options").show(ctx, |ui| {
            egui::Frame::default().show(ui, |ui| {
                egui::ScrollArea::vertical().show(ui, |ui| {
                    let mut remove: Option<usize> = None;

                    for (idx, (function_name, _)) in self.saved.functions.iter_mut().enumerate() {
                        ui.horizontal(|ui| {
                            // Edit function name
                            ui.text_edit_singleline(function_name);

                            // Deletion
                            if ui.button("Delete").clicked() {
                                remove = Some(idx);
                            }

                            // Selection
                            if ui
                                .selectable_label(self.saved.selected_function == idx, "Select")
                                .clicked()
                            {
                                self.saved.selected_function = idx;
                            }
                        });
                    }
                    if ui.button("New").clicked() {
                        self.saved
                            .functions
                            .push(("unnamed".into(), NodeGraphWidget::new(default_inputs())));
                    }

                    if let Some(idx) = remove {
                        self.saved.functions.remove(idx);
                    }
                })
            })
        });
        egui::CentralPanel::default().show(ctx, |ui| {
            let response = self.image.show(ui);
            if response.clicked() | response.dragged() {
                let cursor_pos = response.interact_pointer_pos().unwrap_or(egui::Pos2::new(-1., -1.));
                let rel_pos = cursor_pos - response.rect.min;
                let image_shape = self.image_data.shape();
                let image_size_vect = egui::Vec2::new(image_shape[0] as f32, image_shape[1] as f32);
                let pixel_pos = image_size_vect * rel_pos / response.rect.size();

                self.saved.nodes.context_mut().insert_input(
                    &ExternInputId::new(vorpal_ui::CURSOR_KEY.into()),
                    Value::Vec2(pixel_pos.into())
                );
            }
        });
    }
}

impl VorpalApp {
    pub fn load_user_wasm_file(&mut self) {
        if let Some(path) = rfd::FileDialog::new()
            .set_title("Load .wasm file")
            .pick_file()
        {
            self.saved.user_wasm_path = Some(path);
            // Require reloading the engine
            self.engine = None;
        }
    }

    pub fn save_wat_file(&self) {
        if let Some(engine) = self.engine.as_ref() {
            if let Some(cache) = engine.cache.as_ref() {
                let (func_name, _) = &self.saved.functions[self.saved.selected_function];
                if let Ok(wat) = cache.analyses[self.saved.selected_function].compile_to_wat(&func_name) {
                    if let Some(path) = rfd::FileDialog::new()
                        .set_title("Save .wat file")
                        .set_file_name(format!("{}.wat", func_name))
                        .save_file()
                    {
                        if let Err(e) = std::fs::write(path, &wat) {
                            eprintln!("Error saving .wat: {:#}", e)
                        }
                    }
                }
            }
        }
    }

    pub fn save_vor_file(&self) {
        if let Some(path) = rfd::FileDialog::new()
            .set_title("Save .vor file")
            .set_file_name("project.vor")
            .save_file()
        {
            if let Err(e) = self.saved.save_vor_file(&path) {
                eprintln!("Error saving {}; {:?}", path.display(), e);
            }
        }
    }

    pub fn load_vor_file(&mut self) {
        if let Some(path) = rfd::FileDialog::new()
            .set_title("Open .vor file")
            .pick_file()
        {
            self.saved = SaveState::load_vor_file(path).unwrap();
        }
    }
}

impl SaveState {
    pub fn save_vor_file(&self, path: impl AsRef<Path>) -> anyhow::Result<()> {
        let file = std::fs::File::create(path)?;
        serde_json::to_writer_pretty(file, &self)?;
        Ok(())
    }

    pub fn load_vor_file(path: impl AsRef<Path>) -> anyhow::Result<Self> {
        let file = std::fs::File::open(path)?;
        Ok(serde_json::from_reader(file)?)
    }
}

impl SaveState {
    pub fn selected_fn_widget(&mut self) -> &mut NodeGraphWidget {
        if self.functions.is_empty() {
            self.functions.push((
                "unnamed".to_string(),
                NodeGraphWidget::new(default_inputs()),
            ));
        }

        self.selected_function = self.selected_function.min(self.functions.len() - 1);

        &mut self.functions[self.selected_function].1
    }
}<|MERGE_RESOLUTION|>--- conflicted
+++ resolved
@@ -52,8 +52,11 @@
         (
             ExternInputId::new(vorpal_ui::RESOLUTION_KEY.to_string()),
             Value::Vec2([1.; 2]),
-<<<<<<< HEAD
         ),
+        (
+            ExternInputId::new(vorpal_ui::CURSOR_KEY.to_string()),
+            Value::Vec2([-1.; 2]),
+        )
     ]
     .into_iter()
     .collect();
@@ -66,13 +69,6 @@
 impl Default for SaveState {
     fn default() -> Self {
         let nodes = NodeGraphWidget::new(default_inputs());
-=======
-        );
-        nodes.context_mut().insert_input(
-            &ExternInputId::new(vorpal_ui::CURSOR_KEY.to_string()),
-            Value::Vec2([-1.; 2]),
-        );
->>>>>>> f1713d18
         Self {
             user_wasm_path: Some("target/wasm32-unknown-unknown/release/vorpal_image.wasm".into()),
             functions: [("kernel".to_string(), nodes)].into_iter().collect(),
